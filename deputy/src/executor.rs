use crate::client::Client;
<<<<<<< HEAD
use crate::commands::{ChecksumOptions, FetchOptions, PublishOptions};
=======
use crate::commands::{FetchOptions, InfoOptions};
>>>>>>> fe043703
use crate::configuration::{Configuration, Registry};
use crate::constants::{DEFAULT_REGISTRY_NAME, SMALL_PACKAGE_LIMIT};
use crate::helpers::{
    create_temporary_package_download_path, find_toml, get_download_target_name, unpack_package_file,
};
use crate::progressbar::{SpinnerProgressBar, AdvanceProgressBar, ProgressStatus};
use anyhow::Result;
<<<<<<< HEAD
use actix::Actor;
use deputy_library::repository::find_matching_metadata;
=======
use deputy_library::project::create_project_from_toml_path;
use deputy_library::repository::find_largest_matching_version;
>>>>>>> fe043703
use deputy_library::{
    package::Package,
    repository::{get_or_clone_repository, pull_from_remote},
};
use git2::Repository;
use path_absolutize::Absolutize;
use std::path::Path;
use std::{collections::HashMap, env::current_dir, path::PathBuf};
use tokio::fs::rename;

pub struct Executor {
    configuration: Configuration,
    repositories: HashMap<String, Repository>,
}

impl Executor {
    fn get_or_create_registry_repositories(
        registries: HashMap<String, Registry>,
        index_repositories_root_path: String,
    ) -> Result<HashMap<String, Repository>> {
        let mut repositories = HashMap::new();
        for (registry_name, registry) in &registries {
            let repository_path = PathBuf::from(&index_repositories_root_path).join(registry_name);
            repositories.insert(
                registry_name.to_string(),
                get_or_clone_repository(&registry.index, repository_path)?,
            );
        }
        Ok(repositories)
    }

    fn try_create_client(&self, registry_name: String) -> Result<Client> {
        let api_url = if let Some(registry) = self.configuration.registries.get(&registry_name) {
            registry.api.clone()
        } else {
            return Err(anyhow::anyhow!(
                "Default registry not found in configuration"
            ));
        };

        Client::try_new(api_url)
    }

    fn update_registry_repositories(&self) -> Result<()> {
        for repository in self.repositories.values() {
            pull_from_remote(repository)?;
        }
        Ok(())
    }

    fn get_registry(&self, registry_name: &str) -> Result<&Repository> {
        self.repositories
            .get(registry_name)
            .ok_or_else(|| anyhow::anyhow!("Registry not found"))
    }

    pub fn try_new(configuration: Configuration) -> Result<Self> {
        let repositories = Executor::get_or_create_registry_repositories(
            configuration.registries.clone(),
            configuration.package.index_path.clone(),
        )?;
        Ok(Self {
            configuration,
            repositories,
        })
    }

    pub async fn publish(&self, options: PublishOptions) -> Result<()> {
        let progress_actor = SpinnerProgressBar::new("Package published".to_string()).start();
        progress_actor.send(AdvanceProgressBar(ProgressStatus::InProgress("Finding toml".to_string()))).await??;
        let package_toml = find_toml(current_dir()?)?;
        progress_actor.send(AdvanceProgressBar(ProgressStatus::InProgress("Creating package".to_string()))).await??;
        let package = Package::from_file(package_toml, options.compression)?;
        progress_actor.send(AdvanceProgressBar(ProgressStatus::InProgress("Creating client".to_string()))).await??;
        let client = self.try_create_client(DEFAULT_REGISTRY_NAME.to_string())?;
        progress_actor.send(AdvanceProgressBar(ProgressStatus::InProgress("Uploading".to_string()))).await??;
        if package.get_size()? <= *SMALL_PACKAGE_LIMIT {
            client.upload_small_package(package.try_into()?, options.timeout).await?;
        } else {
            client.stream_large_package(package.try_into()?, options.timeout).await?;
        }
        progress_actor.send(AdvanceProgressBar(ProgressStatus::Done)).await??;
        Ok(())
    }

    pub async fn fetch(&self, options: FetchOptions) -> Result<()> {
        self.update_registry_repositories()?;
        let registry_repository = self.get_registry(&options.registry_name)?;
        let version = find_matching_metadata(
            registry_repository,
            &options.package_name,
            &options.version_requirement,
        )?
        .map(|metadata| metadata.version)
        .ok_or_else(|| anyhow::anyhow!("No version matching requirements found"))?;

        let client = self.try_create_client(options.registry_name.clone())?;
        let (temporary_package_path, temporary_directory) =
            create_temporary_package_download_path(&options.package_name, &version)?;
        client
            .download_package(&options.package_name, &version, &temporary_package_path)
            .await?;
        let unpacked_file_path =
            unpack_package_file(&temporary_package_path, &options.unpack_level)?;

        rename(
            unpacked_file_path,
            get_download_target_name(&options.unpack_level, &options.package_name, &version),
        )
        .await?;
        temporary_directory.close()?;

        Ok(())
    }

<<<<<<< HEAD
    pub fn checksum(&self, options: ChecksumOptions) -> Result<()> {
        self.update_registry_repositories()?;
        let registry = self.get_registry(&options.registry_name)?;
        let checksum = find_matching_metadata(
            registry,
            &options.package_name,
            &options.version_requirement,
        )?
        .map(|metadata| metadata.checksum)
        .ok_or_else(|| anyhow::anyhow!("No checksum matching requirements found"))?;
        println!("{checksum}");
=======
    pub fn info(&self, options: InfoOptions) -> Result<()> {
        let package_toml_path = Path::new(&options.package_toml_path).absolutize()?;
        let project = create_project_from_toml_path(package_toml_path.to_path_buf())?;
        if options.pretty {
            println!("{}", serde_json::to_string_pretty(&project)?);
        } else {
            println!("{}", serde_json::to_string(&project)?);
        }
>>>>>>> fe043703
        Ok(())
    }
}<|MERGE_RESOLUTION|>--- conflicted
+++ resolved
@@ -1,26 +1,19 @@
 use crate::client::Client;
-<<<<<<< HEAD
 use crate::commands::{ChecksumOptions, FetchOptions, PublishOptions};
-=======
 use crate::commands::{FetchOptions, InfoOptions};
->>>>>>> fe043703
 use crate::configuration::{Configuration, Registry};
 use crate::constants::{DEFAULT_REGISTRY_NAME, SMALL_PACKAGE_LIMIT};
 use crate::helpers::{
-    create_temporary_package_download_path, find_toml, get_download_target_name, unpack_package_file,
+    create_temporary_package_download_path, find_toml, get_download_target_name,
+    unpack_package_file,
 };
-use crate::progressbar::{SpinnerProgressBar, AdvanceProgressBar, ProgressStatus};
+use crate::progressbar::{AdvanceProgressBar, ProgressStatus, SpinnerProgressBar};
+use actix::Actor;
 use anyhow::Result;
-<<<<<<< HEAD
-use actix::Actor;
-use deputy_library::repository::find_matching_metadata;
-=======
-use deputy_library::project::create_project_from_toml_path;
-use deputy_library::repository::find_largest_matching_version;
->>>>>>> fe043703
 use deputy_library::{
     package::Package,
-    repository::{get_or_clone_repository, pull_from_remote},
+    project::{create_project_from_toml_path, find_largest_matching_version},
+    repository::find_matching_metadata,
 };
 use git2::Repository;
 use path_absolutize::Absolutize;
@@ -87,19 +80,41 @@
 
     pub async fn publish(&self, options: PublishOptions) -> Result<()> {
         let progress_actor = SpinnerProgressBar::new("Package published".to_string()).start();
-        progress_actor.send(AdvanceProgressBar(ProgressStatus::InProgress("Finding toml".to_string()))).await??;
+        progress_actor
+            .send(AdvanceProgressBar(ProgressStatus::InProgress(
+                "Finding toml".to_string(),
+            )))
+            .await??;
         let package_toml = find_toml(current_dir()?)?;
-        progress_actor.send(AdvanceProgressBar(ProgressStatus::InProgress("Creating package".to_string()))).await??;
+        progress_actor
+            .send(AdvanceProgressBar(ProgressStatus::InProgress(
+                "Creating package".to_string(),
+            )))
+            .await??;
         let package = Package::from_file(package_toml, options.compression)?;
-        progress_actor.send(AdvanceProgressBar(ProgressStatus::InProgress("Creating client".to_string()))).await??;
+        progress_actor
+            .send(AdvanceProgressBar(ProgressStatus::InProgress(
+                "Creating client".to_string(),
+            )))
+            .await??;
         let client = self.try_create_client(DEFAULT_REGISTRY_NAME.to_string())?;
-        progress_actor.send(AdvanceProgressBar(ProgressStatus::InProgress("Uploading".to_string()))).await??;
+        progress_actor
+            .send(AdvanceProgressBar(ProgressStatus::InProgress(
+                "Uploading".to_string(),
+            )))
+            .await??;
         if package.get_size()? <= *SMALL_PACKAGE_LIMIT {
-            client.upload_small_package(package.try_into()?, options.timeout).await?;
+            client
+                .upload_small_package(package.try_into()?, options.timeout)
+                .await?;
         } else {
-            client.stream_large_package(package.try_into()?, options.timeout).await?;
+            client
+                .stream_large_package(package.try_into()?, options.timeout)
+                .await?;
         }
-        progress_actor.send(AdvanceProgressBar(ProgressStatus::Done)).await??;
+        progress_actor
+            .send(AdvanceProgressBar(ProgressStatus::Done))
+            .await??;
         Ok(())
     }
 
@@ -133,7 +148,6 @@
         Ok(())
     }
 
-<<<<<<< HEAD
     pub fn checksum(&self, options: ChecksumOptions) -> Result<()> {
         self.update_registry_repositories()?;
         let registry = self.get_registry(&options.registry_name)?;
@@ -145,7 +159,9 @@
         .map(|metadata| metadata.checksum)
         .ok_or_else(|| anyhow::anyhow!("No checksum matching requirements found"))?;
         println!("{checksum}");
-=======
+        Ok(())
+    }
+
     pub fn info(&self, options: InfoOptions) -> Result<()> {
         let package_toml_path = Path::new(&options.package_toml_path).absolutize()?;
         let project = create_project_from_toml_path(package_toml_path.to_path_buf())?;
@@ -154,7 +170,6 @@
         } else {
             println!("{}", serde_json::to_string(&project)?);
         }
->>>>>>> fe043703
         Ok(())
     }
 }