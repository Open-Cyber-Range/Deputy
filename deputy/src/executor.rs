--- conflicted
+++ resolved
@@ -1,13 +1,14 @@
 use crate::client::Client;
-<<<<<<< HEAD
-use crate::commands::{ChecksumOptions, FetchOptions};
+use crate::commands::{ChecksumOptions, FetchOptions, PublishOptions};
 use crate::configuration::{Configuration, Registry};
 use crate::constants::{DEFAULT_REGISTRY_NAME, SMALL_PACKAGE_LIMIT};
 use crate::helpers::{
     create_temporary_package_download_path, find_toml, get_download_target_name,
     print_success_message, unpack_package_file,
 };
+use crate::progressbar::{SpinnerProgressBar, AdvanceProgressBar, ProgressStatus};
 use anyhow::Result;
+use actix::Actor;
 use deputy_library::repository::find_matching_metadata;
 use deputy_library::{
     package::Package,
@@ -16,17 +17,6 @@
 use git2::Repository;
 use std::{collections::HashMap, env::current_dir, path::PathBuf};
 use tokio::fs::rename;
-=======
-use crate::commands::{FetchOptions, PublishOptions};
-use crate::configuration::Configuration;
-use crate::constants::{DEFAULT_REGISTRY_NAME, SMALL_PACKAGE_LIMIT};
-use crate::helpers::{find_toml};
-use crate::progressbar::{SpinnerProgressBar, AdvanceProgressBar, ProgressStatus};
-use anyhow::Result;
-use deputy_library::package::Package;
-use std::env::current_dir;
-use actix::Actor;
->>>>>>> 2c77eb6a
 
 pub struct Executor {
     configuration: Configuration,
@@ -57,7 +47,6 @@
                 "Default registry not found in configuration"
             ));
         };
-<<<<<<< HEAD
 
         Client::try_new(api_url)
     }
@@ -84,25 +73,17 @@
             configuration,
             repositories,
         })
-=======
-        Ok(Client::new(api_url))
->>>>>>> 2c77eb6a
     }
 
     pub async fn publish(&self, options: PublishOptions) -> Result<()> {
         let progress_actor = SpinnerProgressBar::new("Package published".to_string()).start();
         progress_actor.send(AdvanceProgressBar(ProgressStatus::InProgress("Finding toml".to_string()))).await??;
         let package_toml = find_toml(current_dir()?)?;
-<<<<<<< HEAD
-        let package = Package::from_file(package_toml)?;
-        let client = self.try_create_client(DEFAULT_REGISTRY_NAME.to_string())?;
-=======
         progress_actor.send(AdvanceProgressBar(ProgressStatus::InProgress("Creating package".to_string()))).await??;
         let package = Package::from_file(package_toml, options.compression)?;
         progress_actor.send(AdvanceProgressBar(ProgressStatus::InProgress("Creating client".to_string()))).await??;
-        let client = self.try_create_client(None)?;
+        let client = self.try_create_client(DEFAULT_REGISTRY_NAME.to_string())?;
         progress_actor.send(AdvanceProgressBar(ProgressStatus::InProgress("Uploading".to_string()))).await??;
->>>>>>> 2c77eb6a
         if package.get_size()? <= *SMALL_PACKAGE_LIMIT {
             client.upload_small_package(package.try_into()?, options.timeout).await?;
         } else {
