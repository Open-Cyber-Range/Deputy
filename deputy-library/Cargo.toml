[package]
name = "deputy-library"
version = "0.1.0"
edition = "2021"

# See more keys and their definitions at https://doc.rust-lang.org/cargo/reference/manifest.html

[dependencies]
anyhow = "1"
git2 = "0.14"
insta = "1"
lazy_static = "1"
serde = { version = "1", features = ["derive"] }
serde_json = "1.0"
tempfile = "3"
<<<<<<< HEAD

[features]
default = ["test"]
test = []
=======
fancy-regex = "0.8.0"
toml = "0.5.8"
semver = "1.0.6"
lazy_static = "1"
>>>>>>> 9846cc29
<|MERGE_RESOLUTION|>--- conflicted
+++ resolved
@@ -8,19 +8,15 @@
 [dependencies]
 anyhow = "1"
 git2 = "0.14"
+fancy-regex = "0.8.0"
 insta = "1"
 lazy_static = "1"
+semver = "1.0.6"
+toml = "0.5.8"
 serde = { version = "1", features = ["derive"] }
 serde_json = "1.0"
 tempfile = "3"
-<<<<<<< HEAD
 
 [features]
 default = ["test"]
-test = []
-=======
-fancy-regex = "0.8.0"
-toml = "0.5.8"
-semver = "1.0.6"
-lazy_static = "1"
->>>>>>> 9846cc29
+test = []