--- conflicted
+++ resolved
@@ -8,13 +8,7 @@
     pub static ref VALID_VM_TYPES: &'static [&'static SubType] = &[&SubType::Packer];
 }
 
-<<<<<<< HEAD
 pub const SHA256_LENGTH: usize = 64;
-=======
-pub const CONFIG_FILE_PATH_ENV_KEY: &str = "DEPUTY_CONFIG";
-pub const SHA256_LENGTH: usize = 64;
-pub const PACKAGE_UPLOAD_PATH: &str = "/api/v1/package";
-pub const PACKAGE_TOML: &str = "package.toml";
 
 #[derive(Debug, Serialize, Deserialize, PartialEq, Clone)]
 pub enum OperatingSystem {
@@ -62,14 +56,14 @@
     Unknown,
 }
 
+#[allow(non_camel_case_types)]
 #[derive(Debug, Serialize, Deserialize, PartialEq, Clone)]
 pub enum Architecture {
-    Amd64,
-    Arm64,
-    Armhf,
-    I386,
+    amd64,
+    arm64,
+    armhf,
+    i386,
 
     #[serde(other)]
     Unknown,
-}
->>>>>>> 9ee51437
+}