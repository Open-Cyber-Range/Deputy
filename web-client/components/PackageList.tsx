--- conflicted
+++ resolved
@@ -9,19 +9,12 @@
 const fetcher: Fetcher<Package[], string> = async (...url) => fetch(...url).then(async res => res.json());
 
 const PackageListView = () => {
-<<<<<<< HEAD
+  const {t} = useTranslation('common');
+
   const {data: packageList, error}: SWRResponse<Package[], string> = useSWR('/api/v1/package', fetcher);
   if (error) {
-    return <div>Failed to load</div>;
+    return <div>{t('failedLoading')} </div>;
   }
-=======
-	const {t} = useTranslation('common');
-
-	const {data: packageList, error}: SWRResponse<Package[], string> = useSWR('/api/v1/package', fetcher);
-	if (error) {
-		return <div>{t('failedLoading')} </div>;
-	}
->>>>>>> b652b59c
 
   if (!packageList) {
     return null;
