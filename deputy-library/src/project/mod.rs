pub(crate) mod enums;

use crate::project::enums::{Architecture, OperatingSystem};
use anyhow::{anyhow, Ok, Result};
use serde::{Deserialize, Deserializer, Serialize};
use std::{fs::File, io::Read, path::Path};

use self::enums::VirtualMachineType;

#[derive(Debug, Serialize, Deserialize, PartialEq, Eq, Clone)]
pub struct Project {
    pub package: Body,
    pub content: Content,
    #[serde(rename = "virtual-machine")]
    pub virtual_machine: Option<VirtualMachine>,
    pub feature: Option<Feature>,
    pub condition: Option<Condition>,
    pub event: Option<Event>,
    pub inject: Option<Inject>,
}

impl Project {
    pub fn validate_content(&mut self) -> Result<()> {
        match self.content.content_type {
            ContentType::VM => {
                if self.virtual_machine.is_none() {
                    return Err(anyhow!("Virtual machine package info not found"));
                } else if self.condition.is_some() || self.feature.is_some() || self.inject.is_some() || self.event.is_some() {
                    return Err(anyhow!(
                        "Content type (Virtual Machine) does not match package"
                    ));
                }
            }
            ContentType::Feature => {
                if self.feature.is_none() {
                    return Err(anyhow!("Feature package info not found"));
                } else if self.condition.is_some() || self.virtual_machine.is_some() || self.inject.is_some() || self.event.is_some() {
                    return Err(anyhow!("Content type (Feature) does not match package",));
                }
            }
            ContentType::Condition => {
                if self.condition.is_none() {
                    return Err(anyhow!("Condition package info not found"));
                } else if self.virtual_machine.is_some() || self.feature.is_some() || self.inject.is_some() || self.event.is_some() {
                    return Err(anyhow!("Content type (Condition) does not match package",));
                }
            }
            ContentType::Inject => {
                if self.inject.is_none() {
                    return Err(anyhow!("Inject package info not found"));
                } else if self.virtual_machine.is_some() || self.feature.is_some() || self.condition.is_some() || self.event.is_some() {
                    return Err(anyhow!("Content type (Inject) does not match package",));
                }
            }
            ContentType::Event => {
                if self.event.is_none() {
                    return Err(anyhow!("Event package info not found"));
                } else if self.virtual_machine.is_some() || self.feature.is_some() || self.condition.is_some() || self.inject.is_some() {
                    return Err(anyhow!("Content type (Event) does not match package",));
                }
            }
        }
        Ok(())
    }
}

#[derive(Debug, Serialize, Deserialize, PartialEq, Eq, Clone)]
pub struct Account {
    pub name: String,
    pub password: String,
}

#[derive(PartialEq, Eq, Debug, Serialize, Deserialize, Clone)]
pub struct VirtualMachine {
    pub accounts: Option<Vec<Account>>,
    pub default_account: Option<String>,
    #[serde(default)]
    pub operating_system: Option<OperatingSystem>,
    #[serde(default)]
    pub architecture: Option<Architecture>,
    #[serde(rename = "type")]
    pub virtual_machine_type: VirtualMachineType,
    file_path: String,
    pub readme_path: Option<String>,
}

#[derive(PartialEq, Eq, Debug, Serialize, Deserialize, Clone)]
pub enum FeatureType {
    #[serde(alias = "service", alias = "SERVICE")]
    Service,
    #[serde(alias = "configuration", alias = "CONFIGURATION")]
    Configuration,
    #[serde(alias = "artifact", alias = "ARTIFACT")]
    Artifact,
}

#[derive(PartialEq, Eq, Debug, Serialize, Deserialize, Clone)]
pub struct Feature {
    #[serde(rename = "type")]
    pub feature_type: FeatureType,
    pub action: Option<String>,
    pub assets: Vec<Vec<String>>,
}

#[derive(PartialEq, Eq, Debug, Serialize, Deserialize, Clone)]
pub struct Event {
    pub action: String,
    pub assets: Vec<Vec<String>>,
}

#[derive(PartialEq, Eq, Debug, Serialize, Deserialize, Clone)]
pub struct Condition {
    #[serde(alias = "Command", alias = "COMMAND")]
    pub command: String,
    #[serde(alias = "Interval", alias = "INTERVAL")]
    pub interval: u32,
}

#[derive(PartialEq, Eq, Debug, Serialize, Deserialize, Clone)]
pub struct Inject {
    pub action: String,
    pub assets: Vec<Vec<String>>,
}

pub fn create_project_from_toml_path(toml_path: &Path) -> Result<Project, anyhow::Error> {
    let mut toml_file = File::open(toml_path)?;
    let mut contents = String::new();
    toml_file.read_to_string(&mut contents)?;
<<<<<<< HEAD
    let deserialized_toml: Project = toml::from_str(contents.as_str())?;
=======
    let deserialized_toml: Project = toml::from_str(&contents)?;
>>>>>>> 570b9ced
    Ok(deserialized_toml)
}

#[derive(Debug)]
enum Values<T> {
    Null,
    Value(T),
}

impl<T> From<Option<T>> for Values<T> {
    fn from(opt: Option<T>) -> Values<T> {
        match opt {
            Some(v) => Values::Value(v),
            None => Values::Null,
        }
    }
}

impl<'de, T> Deserialize<'de> for Values<T>
where
    T: Deserialize<'de>,
{
    fn deserialize<D>(deserializer: D) -> Result<Self, D::Error>
    where
        D: Deserializer<'de>,
    {
        Option::deserialize(deserializer).map(Into::into)
    }
}

#[derive(Debug, Serialize, Deserialize, PartialEq, Eq, Clone)]
pub struct Body {
    pub name: String,
    pub description: String,
    pub version: String,
    pub authors: Option<Vec<String>>,
    pub license: String,
}

impl Body {
    pub fn create_from_toml(toml_path: &Path) -> Result<Body> {
        let deserialized_toml = create_project_from_toml_path(toml_path)?;
        let result = Body {
            name: deserialized_toml.package.name,
            description: deserialized_toml.package.description,
            version: deserialized_toml.package.version,
            authors: deserialized_toml.package.authors,
            license: deserialized_toml.package.license,
        };
        Ok(result)
    }
}

#[derive(Debug, Serialize, Deserialize, PartialEq, Eq, Clone)]
pub enum ContentType {
    #[serde(alias = "vm")]
    VM,
    #[serde(alias = "feature", alias = "FEATURE")]
    Feature,
    #[serde(alias = "condition", alias = "CONDITION")]
    Condition,
    #[serde(alias = "inject", alias = "INJECT")]
    Inject,
    #[serde(alias = "event", alias = "EVENT")]
    Event,
}

#[derive(Debug, Serialize, Deserialize, PartialEq, Eq, Clone)]
pub struct Content {
    #[serde(rename = "type")]
    pub content_type: ContentType,
}<|MERGE_RESOLUTION|>--- conflicted
+++ resolved
@@ -126,11 +126,7 @@
     let mut toml_file = File::open(toml_path)?;
     let mut contents = String::new();
     toml_file.read_to_string(&mut contents)?;
-<<<<<<< HEAD
-    let deserialized_toml: Project = toml::from_str(contents.as_str())?;
-=======
     let deserialized_toml: Project = toml::from_str(&contents)?;
->>>>>>> 570b9ced
     Ok(deserialized_toml)
 }
 
