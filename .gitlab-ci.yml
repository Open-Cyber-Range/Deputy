stages:
  - build
  - deploy
  - release

build-frontend:
  stage: build
  image: $DOCKER_REGISTRY_PULL/frontend-builder
  script:
    - yarn --cwd ./web-client/
    - yarn --cwd ./web-client/ lint
  only:
    - develop
    - master
    - merge_requests
    - tags

lint-and-test:
  stage: build
  image: $DOCKER_REGISTRY_PULL/rust-builder
  script:
    - cargo clippy -- -Dwarnings
    - cargo test
    # - cargo tarpaulin --skip-clean --out Xml
  # coverage: '/^\d+.\d+% coverage/'
  # artifacts:
  #   reports:
  #     coverage_report:
  #       coverage_format: cobertura
  #       path: coverage/cobertura-coverage.xml
  only:
    - develop
    - master
    - merge_requests
    - tags

build-and-upload-x86-64bit-linux-release-for-deputy-package-server:
  stage: build
  needs: ["lint-and-test"]
  image: $DOCKER_REGISTRY_PULL/rust-builder
  script:
    - cargo deb --target x86_64-unknown-linux-gnu -p deputy-package-server
    - DEB_FILE=$(find ./target/x86_64-unknown-linux-gnu/debian/ -maxdepth 1 -type f -name "*.deb")
    - 'curl -u $OCR_DEPLOYMENT_USER:$OCR_DEPLOYMENT_PASSWORD -X POST -H "Content-Type: multipart/form-data" --data-binary "@$DEB_FILE" $OCR_APT_REPOSITORY'
  only:
    - /^deputy-package-server-.*$/
  except:
    - branches

build-and-upload-x86-64bit-linux-release-for-deputy-cli:
  stage: build
  needs: ["lint-and-test"]
  image: $DOCKER_REGISTRY_PULL/rust-builder
  script:
    - cargo deb --target x86_64-unknown-linux-gnu -p deputy
    - DEB_FILE=$(find ./target/x86_64-unknown-linux-gnu/debian/ -maxdepth 1 -type f -name "*.deb")
    - 'curl -u $OCR_DEPLOYMENT_USER:$OCR_DEPLOYMENT_PASSWORD -X POST -H "Content-Type: multipart/form-data" --data-binary "@$DEB_FILE" $OCR_APT_REPOSITORY'
  only:
    - /^deputy-cli-.*$/
  except:
    - branches

staging:
  variables:
    DEPUTY_PACKAGE_SERVER: "1"
    DEPUTY: "1"
  stage: deploy
  needs:
    - job: build-and-upload-x86-64bit-linux-release-for-deputy-cli
      optional: true
    - job: build-and-upload-x86-64bit-linux-release-for-deputy-package-server
      optional: true
  trigger:
    project: open-cyber-range/internal/support-docker-images
    strategy: depend
  only:
    - master
    - tags

release-to-internal-network:
  stage: release
  needs: ["staging"]
  script:
    - apt-get update -y && apt-get install openssh-client -y
    - eval $(ssh-agent -s)
    - ssh-add <(echo "$OCR_SERVICE_PRIVATE_KEY")
    - mkdir -p ~/.ssh
    - '[[ -f /.dockerenv ]] && echo -e "Host *\n\tStrictHostKeyChecking no\n\n" > ~/.ssh/config'

    - ssh -t service@deputy.ocr.cr14.net "docker kill $(docker ps -q) || echo 'No containers to kill'"
    - ssh -t service@deputy.ocr.cr14.net "rm -rf deployment"
    - ssh -t service@deputy.ocr.cr14.net "mkdir -p deployment"
    - scp -r ./deputy-package-server/deployment/* service@deputy.ocr.cr14.net:~/deployment
<<<<<<< HEAD
    - ssh -t service@deputy.ocr.cr14.net "cd deployment && docker compose up -d --remove-orphans"
=======
    - ssh -t service@deputy.ocr.cr14.net "cd deployment && docker compose pull && docker compose up -d --pull always --force-recreate --remove-orphans"
    - ssh -t service@deputy.ocr.cr14.net "docker image prune -f"
>>>>>>> 8f2596db

    - echo "Deputy Package Server deployed, howdy!"
  only:
    - master
    - tags<|MERGE_RESOLUTION|>--- conflicted
+++ resolved
@@ -91,12 +91,8 @@
     - ssh -t service@deputy.ocr.cr14.net "rm -rf deployment"
     - ssh -t service@deputy.ocr.cr14.net "mkdir -p deployment"
     - scp -r ./deputy-package-server/deployment/* service@deputy.ocr.cr14.net:~/deployment
-<<<<<<< HEAD
-    - ssh -t service@deputy.ocr.cr14.net "cd deployment && docker compose up -d --remove-orphans"
-=======
     - ssh -t service@deputy.ocr.cr14.net "cd deployment && docker compose pull && docker compose up -d --pull always --force-recreate --remove-orphans"
     - ssh -t service@deputy.ocr.cr14.net "docker image prune -f"
->>>>>>> 8f2596db
 
     - echo "Deputy Package Server deployed, howdy!"
   only:
