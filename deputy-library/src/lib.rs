--- conflicted
+++ resolved
@@ -3,11 +3,8 @@
 extern crate lazy_static;
 
 mod constants;
-<<<<<<< HEAD
 pub mod archiver;
-=======
 pub mod package;
->>>>>>> c1f627eb
 pub mod repository;
 #[cfg(feature = "test")]
 pub mod test;
