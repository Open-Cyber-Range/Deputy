use anyhow::{Ok, Result, anyhow};
use git2::{Repository, RepositoryInitOptions};
use rayon::current_num_threads;
use std::{io::Write, fs::File};
<<<<<<< HEAD
use tempfile::{Builder, TempDir,NamedTempFile, TempPath};
use byte_unit::Byte;
use crate::package::{Package, PackageFile, PackageMetadata};
use rand;
=======
use tempfile::{Builder, TempDir,NamedTempFile};

use crate::constants::{OperatingSystem, Architecture};
use crate::package::{Package, PackageFile, PackageMetadata};
use crate::project::VirtualMachine;
>>>>>>> 9ee51437

lazy_static! {
    pub static ref TEST_PACKAGE_METADATA: PackageMetadata = PackageMetadata {
        checksum: "aa30b1cc05c10ac8a1f309e3de09de484c6de1dc7c226e2cf8e1a518369b1d73".to_string(),
        version: "0.1.0".to_string(),
        name: "some-package-name".to_string(),
        virtual_machine: Some(VirtualMachine{
            operating_system: OperatingSystem::Ubuntu,
            architecture: Architecture::Arm64,
        })
    };

    pub static ref TEST_INVALID_PACKAGE_TOML_SCHEMA: &'static str = r#"
        [package]
        name = "test_package_1"
        description = "This is a package"
        version = "1.0.4"
        authors = ["Robert robert@exmaple.com"]
        [content]
        type = "vm"
        sub_type = "packer"
        [virtual-machine]
        operating_system = "Invalid OS and missing Architecture"
        "#;

    pub static ref TEST_VALID_PACKAGE_TOML_SCHEMA: &'static str = r#"
        [package]
        name = "test_package_1-0-4"
        description = "This package does nothing at all, and we spent 300 manhours on it..."
        version = "1.0.4"
        authors = ["Robert robert@exmaple.com", "Bobert the III bobert@exmaple.com", "Miranda Rustacean miranda@rustacean.rust" ]
        [content]
        type = "vm"
        sub_type = "packer"
        [virtual-machine]
        operating_system = "Ubuntu"
        architecture = "Arm64"
        "#;
        
    pub static ref TEST_METADATA_BYTES: Vec<u8> = vec![123, 34, 110, 97, 109, 101, 34, 58, 34, 115, 111, 109, 101, 45, 112, 
        97, 99, 107, 97, 103, 101, 45, 110, 97, 109, 101, 34, 44, 34, 118, 101, 114, 115, 105, 111, 110, 34, 58, 34, 48, 46, 49, 46, 48, 34, 
        44, 34, 99, 104, 101, 99, 107, 115, 117, 109, 34, 58, 34, 97, 97, 51, 48, 98, 49, 99, 99, 48, 53, 99, 49, 48, 97, 99, 56, 97, 49, 102, 
        51, 48, 57, 101, 51, 100, 101, 48, 57, 100, 101, 52, 56, 52, 99, 54, 100, 101, 49, 100, 99, 55, 99, 50, 50, 54, 101, 50, 99, 102, 56, 
        101, 49, 97, 53, 49, 56, 51, 54, 57, 98, 49, 100, 55, 51, 34, 44, 34, 118, 105, 114, 116, 117, 97, 108, 95, 109, 97, 99, 104, 105, 110, 
        101, 34, 58, 123, 34, 111, 112, 101, 114, 97, 116, 105, 110, 103, 95, 115, 121, 115, 116, 101, 109, 34, 58, 34, 85, 98, 117, 110, 116, 
        117, 34, 44, 34, 97, 114, 99, 104, 105, 116, 101, 99, 116, 117, 114, 101, 34, 58, 34, 65, 114, 109, 54, 52, 34, 125, 125];

    pub static ref TEST_FILE_BYTES: Vec<u8> =
        vec![13, 0, 0, 0, 83, 111, 109, 101, 32, 99, 111, 110, 116, 101, 110, 116, 10,];

    pub static ref TEST_PACKAGE_BYTES: Vec<u8> = vec![195, 0, 0, 0, 123, 34, 110, 97, 109, 101, 34, 58, 34, 115, 111, 109, 101, 45, 112, 97, 99, 
        107, 97, 103, 101, 45, 110, 97, 109, 101, 34, 44, 34, 118, 101, 114, 115, 105, 111, 110, 34, 58, 34, 48, 46, 49, 46, 48, 34, 44, 34, 99, 104, 
        101, 99, 107, 115, 117, 109, 34, 58, 34, 97, 97, 51, 48, 98, 49, 99, 99, 48, 53, 99, 49, 48, 97, 99, 56, 97, 49, 102, 51, 48, 57, 101, 51, 100, 
        101, 48, 57, 100, 101, 52, 56, 52, 99, 54, 100, 101, 49, 100, 99, 55, 99, 50, 50, 54, 101, 50, 99, 102, 56, 101, 49, 97, 53, 49, 56, 51, 54, 57, 
        98, 49, 100, 55, 51, 34, 44, 34, 118, 105, 114, 116, 117, 97, 108, 95, 109, 97, 99, 104, 105, 110, 101, 34, 58, 123, 34, 111, 112, 101, 114, 97, 
        116, 105, 110, 103, 95, 115, 121, 115, 116, 101, 109, 34, 58, 34, 85, 98, 117, 110, 116, 117, 34, 44, 34, 97, 114, 99, 104, 105, 116, 101, 99, 
        116, 117, 114, 101, 34, 58, 34, 65, 114, 109, 54, 52, 34, 125, 125, 14, 0, 0, 0, 115, 111, 109, 101, 32, 99, 111, 110, 116, 101, 110, 116, 32, 10];  
}

pub struct TempArchive {
    pub root_dir: TempDir,
    pub target_dir: TempDir,
    pub src_dir: TempDir,
    pub target_file: NamedTempFile,
    pub src_file: NamedTempFile,
    pub toml_file: NamedTempFile,
}

impl TempArchive {
    pub fn builder () -> TempArchiveBuilder {
        TempArchiveBuilder::new()
    }
}

#[derive(Default)]
pub struct TempArchiveBuilder {
    is_large: bool,
}

impl TempArchiveBuilder {
    pub fn new () -> TempArchiveBuilder {
        TempArchiveBuilder {
            is_large: false,
        }
    }

    pub fn is_large(mut self, value: bool) -> Self {
        self.is_large = value;
        self
    }

    fn generate_vec(size: usize) -> Result<Vec<u8>> {
        let bytes_per_thread = size / current_num_threads();
        let mut handles = Vec::new();
        for _ in 0..current_num_threads() {
            let handle = std::thread::spawn(move || {
                let mut vec = Vec::new();
                for _ in 0..bytes_per_thread {
                    vec.push(rand::random::<u8>() );
                }
                vec
            });
            handles.push(handle);
        }
        let mut final_result: Vec<u8> = Vec::new();
        while !handles.is_empty() {
            let current_thread = handles.remove(0);
            final_result.extend(current_thread.join().map_err(|error| anyhow!("Failed to join due to: {:?}", error))?);
        }
        Ok(final_result)
    }


    pub fn build(self) -> Result<TempArchive> {
        let toml_content = 
            r#"
                [package]
                name = "test_package_1"
                description = "This package does nothing at all, and we spent 300 manhours on it..."
                version = "1.0.4"
                authors = ["Robert robert@exmaple.com", "Bobert the III bobert@exmaple.com", "Miranda Rustacean miranda@rustacean.rust" ]
                [content]
                type = "vm"
                sub_type = "packer"
                [virtual-machine]
                operating_system = "Ubuntu"
                architecture = "Arm64"
            "#;
        let target_file_ipsum = 
            br#"
            Lorem ipsum dolor sit amet, consectetur adipiscing elit. Aenean consectetur nisl at aliquet pharetra. Cras fringilla 
            quis leo quis tempus. Aliquam efficitur orci sapien, in luctus elit tempor id. Sed eget dui odio. Suspendisse potenti. 
            Vestibulum purus quam, fringilla vitae egestas eget, convallis et ex. In ut euismod libero, eget euismod leo. Curabitur 
            semper dolor mi, quis scelerisque purus fermentum eu.
            Mauris euismod felis diam, et dictum ante porttitor ac. Suspendisse lacus sapien, maximus et accumsan ultrices, porta 
            vel leo. Pellentesque pulvinar enim elementum odio porta, vitae ultricies justo condimentum.
            "#;
        
        let src_file_ipsum = 
            br#"
            Mauris elementum non quam laoreet tristique. Aenean sed nisl a quam venenatis porttitor. Nullam turpis velit, maximus 
            vitae orci nec, tempus fermentum quam. Vestibulum tristique sollicitudin dignissim. Interdum et malesuada fames ac ante 
            ipsum primis in faucibus. Phasellus at neque metus. Ut eleifend venenatis arcu. Vestibulum vitae elit ante. Sed fringilla 
            placerat magna sollicitudin convallis. Maecenas semper est id tortor interdum, et tempus eros viverra. Fusce at quam nisl.
            Vivamus elementum at arcu et semper. Donec molestie, lorem et condimentum congue, nisl nisl mattis lorem, rhoncus dapibus 
            ex massa eget felis.
            "#;
        let dir = TempDir::new()?;
        let target_dir = Builder::new()
            .prefix("target")
            .rand_bytes(0)
            .tempdir_in(&dir)?;
        let mut target_file = Builder::new()
            .prefix("test_target_file")
            .suffix(".txt")
            .rand_bytes(0)
            .tempfile_in(&target_dir)?;
        target_file.write_all(target_file_ipsum)?;
        let src_dir = Builder::new()
            .prefix("src")
            .rand_bytes(0)
            .tempdir_in(&dir)?;
        let mut src_file = Builder::new()
            .prefix("test_file")
            .suffix(".txt")
            .rand_bytes(0)
            .tempfile_in(&src_dir)?;
        src_file.write_all(src_file_ipsum)?;
        let mut toml_file = Builder::new()
            .prefix("package")
            .suffix(".toml")
            .rand_bytes(0)
            .tempfile_in(&dir)?;
        toml_file.write_all(toml_content.as_bytes())?;
        if self.is_large {
            let mut large_file = Builder::new()
                .prefix("large")
                .suffix(".txt")
                .rand_bytes(0)
                .tempfile_in(&dir)?;
            let random_bytes: Vec<u8> = TempArchiveBuilder::generate_vec(Byte::from_str("20MB")?.get_bytes() as usize)?;
            large_file.write_all(&random_bytes)?;
        }

        let temp_project = TempArchive {
            root_dir: dir,
            target_dir,
            src_dir,
            target_file,
            src_file,
            toml_file,
        };

        Ok(temp_project)
    }
}

pub fn create_readable_temporary_file(content: &str) -> Result<(File, TempPath)> {
    let file = tempfile::NamedTempFile::new()?;
    let mut other_handler = file.reopen()?;
    write!(&mut other_handler, "{}", content)?;
    Ok(file.into_parts())
}

pub fn create_test_package() -> Result<Package> {
    let (temporary_file, path) = create_readable_temporary_file("some content \n")?;
    let file = PackageFile(temporary_file, Some(path));

    Ok(Package {
        metadata: TEST_PACKAGE_METADATA.clone(),
        file,
    })
}

pub fn initialize_test_repository() -> (TempDir, Repository) {
    let td = TempDir::new().unwrap();
    let mut opts = RepositoryInitOptions::new();
    opts.initial_head("master");
    let repo = Repository::init_opts(td.path(), &opts).unwrap();
    {
        let mut config = repo.config().unwrap();
        config.set_str("user.name", "name").unwrap();
        config.set_str("user.email", "email").unwrap();
        let mut index = repo.index().unwrap();
        let id = index.write_tree().unwrap();

        let tree = repo.find_tree(id).unwrap();
        let sig = repo.signature().unwrap();
        repo.commit(Some("HEAD"), &sig, &sig, "initial", &tree, &[])
            .unwrap();
    }
    (td, repo)
}

pub fn get_last_commit_message(repo: &Repository) -> String {
    let head = repo.head().unwrap().peel_to_commit().unwrap();
    head.message().unwrap().to_string()
}
<|MERGE_RESOLUTION|>--- conflicted
+++ resolved
@@ -2,28 +2,16 @@
 use git2::{Repository, RepositoryInitOptions};
 use rayon::current_num_threads;
 use std::{io::Write, fs::File};
-<<<<<<< HEAD
-use tempfile::{Builder, TempDir,NamedTempFile, TempPath};
+use tempfile::{Builder, TempDir, NamedTempFile, TempPath};
 use byte_unit::Byte;
 use crate::package::{Package, PackageFile, PackageMetadata};
 use rand;
-=======
-use tempfile::{Builder, TempDir,NamedTempFile};
-
-use crate::constants::{OperatingSystem, Architecture};
-use crate::package::{Package, PackageFile, PackageMetadata};
-use crate::project::VirtualMachine;
->>>>>>> 9ee51437
 
 lazy_static! {
     pub static ref TEST_PACKAGE_METADATA: PackageMetadata = PackageMetadata {
         checksum: "aa30b1cc05c10ac8a1f309e3de09de484c6de1dc7c226e2cf8e1a518369b1d73".to_string(),
         version: "0.1.0".to_string(),
         name: "some-package-name".to_string(),
-        virtual_machine: Some(VirtualMachine{
-            operating_system: OperatingSystem::Ubuntu,
-            architecture: Architecture::Arm64,
-        })
     };
 
     pub static ref TEST_INVALID_PACKAGE_TOML_SCHEMA: &'static str = r#"
