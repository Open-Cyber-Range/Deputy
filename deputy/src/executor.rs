--- conflicted
+++ resolved
@@ -133,7 +133,6 @@
     }
 
     pub async fn fetch(&self, options: FetchOptions) -> Result<()> {
-<<<<<<< HEAD
         let progress_actor = SpinnerProgressBar::new("Package fetched".to_string()).start();
         progress_actor
             .send(AdvanceProgressBar(ProgressStatus::InProgress(
@@ -164,14 +163,12 @@
                 "Creating client".to_string(),
             )))
             .await??;
-=======
         let version = self.get_version(
             &options.registry_name,
             &options.package_name,
             &options.version_requirement,
         )?;
 
->>>>>>> b368ed9a
         let client = self.try_create_client(options.registry_name.clone())?;
         progress_actor
             .send(AdvanceProgressBar(ProgressStatus::InProgress(
@@ -228,9 +225,6 @@
         }
         Ok(())
     }
-<<<<<<< HEAD
-}
-=======
 
     pub fn normalize_version(&self, options: NormalizeVersionOptions) -> Result<()> {
         let version = self.get_version(
@@ -242,4 +236,3 @@
         Ok(())
     }
 }
->>>>>>> b368ed9a
