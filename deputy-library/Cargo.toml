[package]
name = "deputy-library"
version = "0.1.0"
edition = "2021"

# See more keys and their definitions at https://doc.rust-lang.org/cargo/reference/manifest.html

[dependencies]
<<<<<<< HEAD
fancy-regex = "0.8.0"
anyhow = "1.0.56"
serial_test = "0.6.0"
toml = "0.5.8"
serde = { version = "1.0", features = ["derive"] }
serde-aux = "*"
tempfile = "3"
semver = "1.0.6"
=======
anyhow = "1"
git2 = "0.14"
serde = { version = "1", features = ["derive"] }
serde_json = "1.0"
tempfile = "3"
>>>>>>> 12275afd
<|MERGE_RESOLUTION|>--- conflicted
+++ resolved
@@ -6,19 +6,11 @@
 # See more keys and their definitions at https://doc.rust-lang.org/cargo/reference/manifest.html
 
 [dependencies]
-<<<<<<< HEAD
-fancy-regex = "0.8.0"
-anyhow = "1.0.56"
-serial_test = "0.6.0"
-toml = "0.5.8"
-serde = { version = "1.0", features = ["derive"] }
-serde-aux = "*"
-tempfile = "3"
-semver = "1.0.6"
-=======
 anyhow = "1"
 git2 = "0.14"
 serde = { version = "1", features = ["derive"] }
 serde_json = "1.0"
 tempfile = "3"
->>>>>>> 12275afd
+fancy-regex = "0.8.0"
+toml = "0.5.8"
+semver = "1.0.6"
