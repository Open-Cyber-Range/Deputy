--- conflicted
+++ resolved
@@ -1,12 +1,6 @@
 use crate::{
     archiver,
-<<<<<<< HEAD
     project::Body,
-=======
-    client::{find_toml, upload_package},
-    constants::{PACKAGE_TOML, PACKAGE_UPLOAD_PATH},
-    project::{create_project_from_toml_path, VirtualMachine},
->>>>>>> 9ee51437
     repository::{find_metadata_by_package_name, update_index_repository},
 };
 use actix_http::error::PayloadError;
@@ -33,7 +27,6 @@
     pub name: String,
     pub version: String,
     pub checksum: String,
-    pub virtual_machine: Option<VirtualMachine>,
 }
 
 impl PackageMetadata {
@@ -57,21 +50,6 @@
         }
         Ok(true)
     }
-<<<<<<< HEAD
-=======
-
-    pub fn gather_metadata(toml_path: PathBuf, archive_path: &Path) -> Result<PackageMetadata> {
-        let project = create_project_from_toml_path(toml_path)?;
-        let archive_file = File::open(&archive_path)?;
-        let metadata = PackageMetadata {
-            name: project.package.name,
-            version: project.package.version,
-            checksum: PackageFile(archive_file).calculate_checksum()?,
-            virtual_machine: project.virtual_machine,
-        };
-        Ok(metadata)
-    }
->>>>>>> 9ee51437
 }
 
 #[derive(Debug)]
@@ -148,7 +126,6 @@
         }
         Ok(())
     }
-<<<<<<< HEAD
 
     fn gather_metadata(toml_path: PathBuf, archive_path: &Path) -> Result<PackageMetadata> {
         let package_body = Body::create_from_toml(toml_path)?;
@@ -175,21 +152,6 @@
     pub fn get_size(&self) -> Result<u64> {
         self.file.get_size()
     }
-=======
-    pub fn create_from_toml(toml_path: PathBuf) -> Result<Package> {
-        let package_root = toml_path
-            .parent()
-            .ok_or_else(|| anyhow!("Directory error"))?;
-        let archive_path = archiver::create_package(package_root.to_path_buf())?;
-        let metadata = PackageMetadata::gather_metadata(toml_path, &archive_path)?;
-        let file = File::open(&archive_path)?;
-        let package = Package {
-            metadata,
-            file: PackageFile(file),
-        };
-        Ok(package)
-    }
->>>>>>> 9ee51437
 }
 
 impl Deref for PackageFile {
@@ -336,7 +298,6 @@
     }
 }
 
-<<<<<<< HEAD
 #[cfg(test)]
 mod tests {
     use super::{Package, PackageFile, PackageMetadata, PackageStream};
@@ -348,40 +309,6 @@
     use anyhow::{Ok, Result};
     use futures::StreamExt;
     use std::{fs::File, io::Read, path::PathBuf};
-=======
-pub async fn create_and_send_package_file(
-    execution_directory: PathBuf,
-    client: reqwest::Client,
-    api: &str,
-) -> Result<()> {
-    let package_toml = PathBuf::from(PACKAGE_TOML);
-    let toml_path = [&execution_directory, &package_toml].iter().collect();
-    let toml_path = find_toml(toml_path)?;
-    let package = Package::create_from_toml(toml_path)?;
-    let package_bytes = Vec::try_from(package)?;
-    let put_uri = format!("{}{}", api, PACKAGE_UPLOAD_PATH);
-    upload_package(put_uri.as_str(), package_bytes, client).await?;
-    Ok(())
-}
-
-#[cfg(test)]
-mod tests {
-    use super::{Package, PackageFile, PackageMetadata};
-    use crate::{
-        constants::{Architecture, OperatingSystem},
-        test::{
-            create_readable_temporary_file, create_test_package, get_last_commit_message,
-            initialize_test_repository, TEST_FILE_BYTES, TEST_INVALID_PACKAGE_TOML_SCHEMA,
-            TEST_METADATA_BYTES, TEST_PACKAGE_BYTES, TEST_PACKAGE_METADATA,
-        },
-    };
-    use anyhow::{Ok, Result};
-    use std::{
-        fs::File,
-        io::{Read, Write},
-        path::PathBuf,
-    };
->>>>>>> 9ee51437
     use tempfile::tempdir;
 
     #[test]
@@ -513,25 +440,6 @@
 
         let metadata = PackageMetadata::try_from(&bytes as &[u8])?;
         insta::assert_debug_snapshot!(metadata);
-        Ok(())
-    }
-
-    #[test]
-    fn missing_and_invalid_virtual_machine_fields_are_set_unknown() -> Result<()> {
-        let temp_dir = tempfile::TempDir::new()?;
-        let mut package_toml = tempfile::Builder::new()
-            .prefix("package")
-            .suffix(".toml")
-            .rand_bytes(0)
-            .tempfile_in(&temp_dir)?;
-        package_toml.write_all(TEST_INVALID_PACKAGE_TOML_SCHEMA.as_bytes())?;
-        let temp_package = Package::create_from_toml(package_toml.path().to_path_buf())?;
-        let metadata = temp_package.metadata;
-        if let Some(virtual_machine) = metadata.virtual_machine {
-            assert_eq!(virtual_machine.operating_system, OperatingSystem::Unknown);
-            assert_eq!(virtual_machine.architecture, Architecture::Unknown);
-        }
-        temp_dir.close()?;
         Ok(())
     }
 
