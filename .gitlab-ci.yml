stages:
  - lint-and-test
  - build
  - publish

lint-frontend:
  stage: lint-and-test
  image: $DOCKER_REGISTRY_PULL/frontend-builder
  script:
    - yarn --cwd ./web-client/
    - yarn --cwd ./web-client/ lint
    - yarn --cwd ./web-client/ build
  artifacts:
    paths:
      - web-client/build
  only:
    - develop
    - master
    - merge_requests
    - tags

lint-and-test-rust:
  services:
    - mariadb:10.7
  variables:
    MYSQL_ROOT_PASSWORD: mysql_root
    MYSQL_USER: mysql_user
    MYSQL_PASSWORD: mysql_pass
    MYSQL_DATABASE: deputy
  stage: lint-and-test
  image: $DOCKER_REGISTRY_PULL/rust-builder
  script:
    - cargo clippy -- -Dwarnings
    - cargo fmt -- --check
    - cargo test
<<<<<<< HEAD
=======
    - cargo tarpaulin --skip-clean --out Xml
  coverage: '/^\d+.\d+% coverage/'
  artifacts:
    reports:
      coverage_report:
        coverage_format: cobertura
        path: coverage/cobertura-coverage.xml
>>>>>>> 3f60aae6
  only:
    - develop
    - master
    - merge_requests
    - tags

build-frontend:
  stage: build
  needs: ["lint-frontend"]
  image: $DOCKER_REGISTRY_PULL/frontend-builder
  script:
    - yarn --cwd ./web-client/
    - yarn --cwd ./web-client/ build
  artifacts:
    paths:
      - web-client/.next
  only:
    - /^deputy-frontend-.*$/
  except:
    - branches

build-and-upload-x86-64bit-linux-release-for-deputy-package-server:
  stage: build
  needs: ["lint-and-test-rust"]
  image: $DOCKER_REGISTRY_PULL/rust-builder
  script:
    - cargo deb --target x86_64-unknown-linux-gnu -p deputy-package-server
    - DEB_FILE=$(find ./target/x86_64-unknown-linux-gnu/debian/ -maxdepth 1 -type f -name "*.deb")
    - 'curl -u $OCR_DEPLOYMENT_USER:$OCR_DEPLOYMENT_PASSWORD -X POST -H "Content-Type: multipart/form-data" --data-binary "@$DEB_FILE" $OCR_APT_REPOSITORY'
  only:
    - /^deputy-package-server-.*$/
  except:
    - branches

build-and-upload-x86-64bit-linux-release-for-deputy-cli:
  stage: build
  needs: ["lint-and-test-rust"]
  image: $DOCKER_REGISTRY_PULL/rust-builder
  script:
    - cargo deb --target x86_64-unknown-linux-gnu -p deputy
    - DEB_FILE=$(find ./target/x86_64-unknown-linux-gnu/debian/ -maxdepth 1 -type f -name "*.deb")
    - 'curl -u $OCR_DEPLOYMENT_USER:$OCR_DEPLOYMENT_PASSWORD -X POST -H "Content-Type: multipart/form-data" --data-binary "@$DEB_FILE" $OCR_APT_REPOSITORY'
  only:
    - /^deputy-cli-.*$/
  except:
    - branches

publish-deputy-frontend-to-docker-images:
  stage: publish
  services:
    - docker:20.10.17-dind
  needs: ["build-frontend"]
  image: $DOCKER_REGISTRY_PULL/docker:20.10.17
  script:
    - docker info
    - echo "$OCR_DEPLOYMENT_PASSWORD" | docker login $DOCKER_REGISTRY --username $OCR_DEPLOYMENT_USER --password-stdin
    - docker pull $DOCKER_REGISTRY/deputy-frontend:latest
    - docker build -t deputy-frontend -f ./docker/deputy-frontend/Dockerfile .
    - docker tag deputy-frontend:latest $DOCKER_REGISTRY/deputy-frontend:latest
    - docker push $DOCKER_REGISTRY/deputy-frontend:latest
  only:
    - /^deputy-frontend-.*$/
  except:
    - branches

publish-deputy-package-server-to-docker-images:
  stage: publish
  services:
    - docker:20.10.17-dind
  needs: ["build-and-upload-x86-64bit-linux-release-for-deputy-package-server"]
  image: $DOCKER_REGISTRY_PULL/docker:20.10.17
  script:
    - docker info
    - echo "$OCR_DEPLOYMENT_PASSWORD" | docker login $DOCKER_REGISTRY --username $OCR_DEPLOYMENT_USER --password-stdin
    - docker pull $DOCKER_REGISTRY/deputy-repository-server:latest
    - docker build -t deputy-repository-server ./docker/deputy-package-server
    - docker tag deputy-repository-server:latest $DOCKER_REGISTRY/deputy-repository-server:latest
    - docker push $DOCKER_REGISTRY/deputy-repository-server:latest
  only:
    - /^deputy-package-server-.*$/
  except:
    - branches

publish-deputy-cli-to-docker-images:
  stage: publish
  variables:
    DEPUTY: "1"
  needs: ["build-and-upload-x86-64bit-linux-release-for-deputy-cli"]
  trigger:
    project: open-cyber-range/internal/support-docker-images
    strategy: depend
  only:
<<<<<<< HEAD
    - master
    - tags

release-to-internal-network:
  stage: release
  needs: ["staging"]
  script:
    - apt-get update -y && apt-get install openssh-client -y
    - eval $(ssh-agent -s)
    - ssh-add <(echo "$OCR_SERVICE_PRIVATE_KEY")
    - mkdir -p ~/.ssh
    - '[[ -f /.dockerenv ]] && echo -e "Host *\n\tStrictHostKeyChecking no\n\n" > ~/.ssh/config'

    - ssh -t service@deputy.ocr.cr14.net "docker kill $(docker ps -q) || echo 'No containers to kill'"
    - ssh -t service@deputy.ocr.cr14.net "sudo rm -rf deployment"
    - ssh -t service@deputy.ocr.cr14.net "mkdir -p deployment"
    - scp -r ./deputy-package-server/deployment/* service@deputy.ocr.cr14.net:~/deployment
    - ssh -t service@deputy.ocr.cr14.net "cd deployment && docker compose pull && docker compose up -d --pull always --force-recreate --remove-orphans"
    - ssh -t service@deputy.ocr.cr14.net "docker image prune -f"

    - echo "Deputy Package Server deployed, howdy!"
  only:
    - master
    - tags
=======
    - /^deputy-cli-.*$/
  except:
    - branches
>>>>>>> 3f60aae6
<|MERGE_RESOLUTION|>--- conflicted
+++ resolved
@@ -33,8 +33,6 @@
     - cargo clippy -- -Dwarnings
     - cargo fmt -- --check
     - cargo test
-<<<<<<< HEAD
-=======
     - cargo tarpaulin --skip-clean --out Xml
   coverage: '/^\d+.\d+% coverage/'
   artifacts:
@@ -42,7 +40,6 @@
       coverage_report:
         coverage_format: cobertura
         path: coverage/cobertura-coverage.xml
->>>>>>> 3f60aae6
   only:
     - develop
     - master
@@ -135,33 +132,6 @@
     project: open-cyber-range/internal/support-docker-images
     strategy: depend
   only:
-<<<<<<< HEAD
-    - master
-    - tags
-
-release-to-internal-network:
-  stage: release
-  needs: ["staging"]
-  script:
-    - apt-get update -y && apt-get install openssh-client -y
-    - eval $(ssh-agent -s)
-    - ssh-add <(echo "$OCR_SERVICE_PRIVATE_KEY")
-    - mkdir -p ~/.ssh
-    - '[[ -f /.dockerenv ]] && echo -e "Host *\n\tStrictHostKeyChecking no\n\n" > ~/.ssh/config'
-
-    - ssh -t service@deputy.ocr.cr14.net "docker kill $(docker ps -q) || echo 'No containers to kill'"
-    - ssh -t service@deputy.ocr.cr14.net "sudo rm -rf deployment"
-    - ssh -t service@deputy.ocr.cr14.net "mkdir -p deployment"
-    - scp -r ./deputy-package-server/deployment/* service@deputy.ocr.cr14.net:~/deployment
-    - ssh -t service@deputy.ocr.cr14.net "cd deployment && docker compose pull && docker compose up -d --pull always --force-recreate --remove-orphans"
-    - ssh -t service@deputy.ocr.cr14.net "docker image prune -f"
-
-    - echo "Deputy Package Server deployed, howdy!"
-  only:
-    - master
-    - tags
-=======
     - /^deputy-cli-.*$/
   except:
-    - branches
->>>>>>> 3f60aae6
+    - branches