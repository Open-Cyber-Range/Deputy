pub(crate) mod enums;

use crate::project::enums::{Architecture, OperatingSystem};
use anyhow::{Ok, Result};
use serde::{Deserialize, Deserializer, Serialize};
<<<<<<< HEAD
use std::{fs::File, io::Read, path::PathBuf};
=======
use std::{fs::File, io::Read, path::Path};
>>>>>>> 145438e2

use self::enums::VirtualMachineType;

#[derive(Debug, Serialize, Deserialize, PartialEq, Eq, Clone)]
pub struct Project {
    pub package: Body,
    pub content: Content,
    #[serde(rename = "virtual-machine")]
    pub virtual_machine: Option<VirtualMachine>,
}
#[derive(PartialEq, Eq, Debug, Serialize, Deserialize, Clone)]
pub struct VirtualMachine {
    #[serde(default)]
    pub operating_system: Option<OperatingSystem>,
    #[serde(default)]
    pub architecture: Option<Architecture>,
    #[serde(rename = "type")]
    pub virtual_machine_type: VirtualMachineType,
    file_path: String,
<<<<<<< HEAD
=======
    pub readme_path: Option<String>,
>>>>>>> 145438e2
}
pub fn create_project_from_toml_path(toml_path: &Path) -> Result<Project, anyhow::Error> {
    let mut toml_file = File::open(toml_path)?;
    let mut contents = String::new();
    toml_file.read_to_string(&mut contents)?;
    let deserialized_toml: Project = toml::from_str(&*contents)?;
    Ok(deserialized_toml)
}

#[derive(Debug)]
enum Values<T> {
    Null,
    Value(T),
}

impl<T> From<Option<T>> for Values<T> {
    fn from(opt: Option<T>) -> Values<T> {
        match opt {
            Some(v) => Values::Value(v),
            None => Values::Null,
        }
    }
}

impl<'de, T> Deserialize<'de> for Values<T>
where
    T: Deserialize<'de>,
{
    fn deserialize<D>(deserializer: D) -> Result<Self, D::Error>
    where
        D: Deserializer<'de>,
    {
        Option::deserialize(deserializer).map(Into::into)
    }
}

#[derive(Debug, Serialize, Deserialize, PartialEq, Eq, Clone)]
pub struct Body {
    pub name: String,
    pub description: String,
    pub version: String,
    pub authors: Option<Vec<String>>,
}

impl Body {
    pub fn create_from_toml(toml_path: &Path) -> Result<Body> {
        let deserialized_toml = create_project_from_toml_path(toml_path)?;
        let result = Body {
            name: deserialized_toml.package.name,
            description: deserialized_toml.package.description,
            version: deserialized_toml.package.version,
            authors: deserialized_toml.package.authors,
        };
        Ok(result)
    }
}

#[derive(Debug, Serialize, Deserialize, PartialEq, Eq, Clone)]
pub struct Content {
    #[serde(rename = "type")]
    pub content_type: ContentType,
}

#[derive(Debug, Serialize, Deserialize, PartialEq, Eq, Clone)]
pub enum ContentType {
    #[serde(alias = "vm")]
    VM,
}<|MERGE_RESOLUTION|>--- conflicted
+++ resolved
@@ -3,11 +3,7 @@
 use crate::project::enums::{Architecture, OperatingSystem};
 use anyhow::{Ok, Result};
 use serde::{Deserialize, Deserializer, Serialize};
-<<<<<<< HEAD
-use std::{fs::File, io::Read, path::PathBuf};
-=======
 use std::{fs::File, io::Read, path::Path};
->>>>>>> 145438e2
 
 use self::enums::VirtualMachineType;
 
@@ -27,10 +23,7 @@
     #[serde(rename = "type")]
     pub virtual_machine_type: VirtualMachineType,
     file_path: String,
-<<<<<<< HEAD
-=======
     pub readme_path: Option<String>,
->>>>>>> 145438e2
 }
 pub fn create_project_from_toml_path(toml_path: &Path) -> Result<Project, anyhow::Error> {
     let mut toml_file = File::open(toml_path)?;
