use std::fmt::Debug;
use std::fs::File;
use std::io::Read;
use std::path::Path;

use crate::{
    constants::{self},
    package::{Package, IndexInfo},
    project::*,
};
use anyhow::{anyhow, Result};
use semver::Version;
use spdx;

pub trait Validate {
    fn validate(&mut self) -> Result<()>;
}

impl Validate for Package {
    fn validate(&mut self) -> Result<()> {
        self.index_info.validate()?;
        self.validate_checksum()?;
        Ok(())
    }
}

impl Validate for IndexInfo {
    fn validate(&mut self) -> Result<()> {
        if self.name.is_empty() {
            return Err(anyhow!("Package name is empty"));
        }
        if self.version.is_empty() {
            return Err(anyhow!("Package version is empty"));
        }
        if self.version.parse::<Version>().is_err() {
            return Err(anyhow!("Package version is not valid"));
        }
        if self.checksum.is_empty() {
            return Err(anyhow!("Package checksum is empty"));
        }
        if !(self.checksum.len() == constants::SHA256_LENGTH as usize
            && self.checksum.chars().all(|c| c.is_ascii_hexdigit()))
        {
            return Err(anyhow!("Package checksum is not valid"));
        }
        Ok(())
    }
}

impl Validate for Project {
    fn validate(&mut self) -> Result<()> {
        self.validate_content()?;
        validate_name(self.package.name.clone())?;
        validate_version(self.package.version.clone())?;
        validate_vm_accounts(self.virtual_machine.clone())?;
        validate_license(self.package.license.clone())?;
        Ok(())
    }
}

pub fn validate_name(name: String) -> Result<()> {
    if !constants::VALID_NAME.is_match(&name)? {
        return Err(anyhow!(
            "Name {:?} must be one word of alphanumeric, `-`, or `_` characters.",
            name
        ));
    };
    Ok(())
}

pub fn validate_version(version: String) -> Result<()> {
    match Version::parse(version.as_str()) {
        Ok(_) => Ok(()),
        Err(_) => Err(anyhow!(
            "Version {:?} must match Semantic Versioning 2.0.0 https://semver.org/",
            version
        )),
    }
}

pub fn validate_license(license: String) -> Result<()> {
    match spdx::license_id(&license) {
        Some(_) => Ok(()),
        None => Err(anyhow!(
            "License must match SPDX specifications https://spdx.dev/spdx-specification-21-web-version/#h.jxpfx0ykyb60"
        )),
    }
}

pub fn validate_vm_accounts(virtual_machine: Option<VirtualMachine>) -> Result<()> {
    match virtual_machine {
        Some(virtual_machine) => {
            if let Some(accounts) = virtual_machine.accounts {
                if let Some(default_account) = virtual_machine.default_account {
                    for account in accounts.iter() {
                        if account.name.eq_ignore_ascii_case(&default_account) {
                            return Ok(());
                        }
                    }
                    return Err(anyhow!("Default account not found under accounts"));
                }
                return Err(anyhow!("Accounts defined but no default account assigned"));
            }
            if virtual_machine.accounts.is_none() && virtual_machine.default_account.is_some() {
                return Err(anyhow!("Default account assigned but no accounts defined"));
            }
            Ok(())
        }
        None => Ok(()),
    }
}

pub fn validate_package_toml<P: AsRef<Path> + Debug>(package_path: P) -> Result<()> {
    let mut file = File::open(package_path)?;
    let mut contents = String::new();
    file.read_to_string(&mut contents)?;

<<<<<<< HEAD
    let deserialized_toml: Project = toml::from_str(contents.as_str())?;
    validate_name(deserialized_toml.package.name)?;
    validate_version(deserialized_toml.package.version)?;
    validate_vm_accounts(deserialized_toml.virtual_machine)?;
    validate_license(deserialized_toml.package.license)?;
=======
    let mut deserialized_toml: Project = toml::from_str(&contents)?;
    deserialized_toml.validate()?;
>>>>>>> 570b9ced
    Ok(())
}

#[cfg(test)]
mod tests {
    use super::*;
    use crate::{
        project::enums::{Architecture, OperatingSystem},
        test::{TEST_INVALID_PACKAGE_TOML_SCHEMA, TEST_VALID_PACKAGE_TOML_SCHEMA},
    };

    use anyhow::Ok;
    use std::io::Write;
    use tempfile::{Builder, NamedTempFile};

    fn create_temp_file(toml_content: &[u8]) -> Result<(NamedTempFile, Project)> {
        let mut file = Builder::new()
            .prefix("package")
            .suffix(".toml")
            .tempfile()?;
        file.write_all(toml_content)?;
        let deserialized_toml = deserialize_toml(&file)?;
        Ok((file, deserialized_toml))
    }

    fn deserialize_toml(file: &NamedTempFile) -> Result<Project> {
        let mut contents = String::new();
        let mut read_file = File::open(file.path())?;
        read_file.read_to_string(&mut contents)?;
        let deserialized_toml: Project = toml::from_str(&*contents)?;
        Ok(deserialized_toml)
    }

    fn create_incorrect_name_version_license_toml() -> Result<(NamedTempFile, Project)> {
        let toml_content = br#"
            [package]
            name = "this is incorrect formatting"
            description = "description"
            version = "version 23"
            license = "Very bad licence"
            [content]
            type = "vm"
            "#;
        let (file, deserialized_toml) = create_temp_file(toml_content)?;
        Ok((file, deserialized_toml))
    }

    #[test]
    fn positive_result_all_fields_correct() -> Result<()> {
        let (file, _deserialized_toml) =
            create_temp_file(TEST_VALID_PACKAGE_TOML_SCHEMA.as_bytes())?;
        assert!(validate_package_toml(&file.path()).is_ok());
        file.close()?;
        Ok(())
    }

    #[test]
    fn negative_result_name_field() -> Result<()> {
        let (file, deserialized_toml) = create_incorrect_name_version_license_toml()?;
        assert!(validate_name(deserialized_toml.package.name).is_err());
        file.close()?;
        Ok(())
    }

    #[test]
    fn negative_result_version_field() -> Result<()> {
        let (file, deserialized_toml) = create_incorrect_name_version_license_toml()?;
        assert!(validate_version(deserialized_toml.package.version).is_err());
        file.close()?;
        Ok(())
    }

    #[test]
    fn negative_result_license_field() -> Result<()> {
        let (file, deserialized_toml) = create_incorrect_name_version_license_toml()?;
        assert!(validate_license(deserialized_toml.package.license).is_err());
        file.close()?;
        Ok(())
    }

    #[test]
    fn missing_architecture_field_is_given_value_none() -> Result<()> {
        let (file, deserialized_toml) =
            create_temp_file(TEST_INVALID_PACKAGE_TOML_SCHEMA.as_bytes())?;
        if let Some(virtual_machine) = &deserialized_toml.virtual_machine {
            assert!(virtual_machine.architecture.is_none());
        }
        file.close()?;
        Ok(())
    }

    #[test]
    fn invalid_operating_system_field_is_given_value_unknown() -> Result<()> {
        let (file, deserialized_toml) =
            create_temp_file(TEST_INVALID_PACKAGE_TOML_SCHEMA.as_bytes())?;
        if let Some(virtual_machine) = deserialized_toml.virtual_machine {
            if let Some(operating_system) = virtual_machine.operating_system {
                assert_eq!(operating_system, OperatingSystem::Unknown);
            }
        }
        file.close()?;
        Ok(())
    }

    #[test]
    fn valid_operating_system_and_architecture_fields_are_parsed_correctly() -> Result<()> {
        let (file, deserialized_toml) =
            create_temp_file(TEST_VALID_PACKAGE_TOML_SCHEMA.as_bytes())?;
        if let Some(virtual_machine) = deserialized_toml.virtual_machine {
            if let Some(operating_system) = virtual_machine.operating_system {
                assert_eq!(operating_system, OperatingSystem::Debian);
            }
            if let Some(architecture) = virtual_machine.architecture {
                assert_eq!(architecture, Architecture::arm64);
            }
        }
        file.close()?;
        Ok(())
    }

    #[test]
    fn negative_result_on_mismatched_default_account() -> Result<()> {
        let toml_content = br#"
            [package]
            name = "my-cool-package"
            description = "description"
            version = "1.2.3"
            license = "Apache-2.0"
            [content]
            type = "vm"
            [virtual-machine]
            default_account = "user404"
            type = "OVA"
            file_path = "some-path"
            "#;
        let (file, _) = create_temp_file(toml_content)?;
        assert!(validate_package_toml(&file.path()).is_err());
        file.close()?;
        Ok(())
    }

    #[test]
    fn negative_result_on_missing_default_account() -> Result<()> {
        let toml_content = br#"
            [package]
            name = "my-cool-package"
            description = "description"
            version = "1.2.3"
            license = "Apache-2.0"
            [content]
            type = "vm"
            [virtual-machine]
            accounts = [{name = "user1", password = "password1"},{name = "user2", password = "password2"}]
            type = "OVA"
            file_path = "some-path"
            "#;
        let (file, _) = create_temp_file(toml_content)?;
        assert!(validate_package_toml(&file.path()).is_err());
        file.close()?;
        Ok(())
    }

    #[test]
    fn feature_type_package_is_parsed_and_passes_validation() -> Result<()> {
        let toml_content = br#"
            [package]
            name = "my-cool-feature"
            description = "description"
            version = "1.0.0"
            license = "Apache-2.0"
            [content]
            type = "feature"
            [feature]
            type = "configuration"
            action = "ping 8.8.8.8"
            assets = [
            ["src/configs/my-cool-config1.yml", "/var/opt/my-cool-service1", "744"],
            ["src/configs/my-cool-config2.yml", "/var/opt/my-cool-service2", "777"],
            ["src/configs/my-cool-config3.yml", "/var/opt/my-cool-service3"],
            ]
            "#;
        let (file, project) = create_temp_file(toml_content)?;

        assert!(validate_package_toml(&file.path()).is_ok());
        insta::with_settings!({sort_maps => true}, {
                insta::assert_toml_snapshot!(project);
        });

        file.close()?;
        Ok(())
    }

    #[test]
    fn inject_type_package_is_parsed_and_passes_validation() -> Result<()> {
        let toml_content = br#"
            [package]
            name = "my-cool-feature"
            description = "description"
            version = "1.0.0"
            license = "Apache-2.0"
            [content]
            type = "inject"
            [inject]
            action = "ping 8.8.8.8"
            assets = [
            ["src/configs/my-cool-config1.yml", "/var/opt/my-cool-service1", "744"],
            ["src/configs/my-cool-config2.yml", "/var/opt/my-cool-service2", "777"],
            ["src/configs/my-cool-config3.yml", "/var/opt/my-cool-service3"],
            ]
            "#;
        let (file, project) = create_temp_file(toml_content)?;

        assert!(validate_package_toml(&file.path()).is_ok());
        insta::with_settings!({sort_maps => true}, {
                insta::assert_toml_snapshot!(project);
        });

        file.close()?;
        Ok(())
    }

    #[test]
    fn condition_type_package_is_parsed_and_passes_validation() -> Result<()> {
        let toml_content = br#"
            [package]
            name = "my-cool-condition"
            description = "description"
            version = "1.0.0"
            license = "Apache-2.0"
            [content]
            type = "condition"
            [condition]
            command = "executable/path.sh"
            interval = 30
            "#;
        let (file, project) = create_temp_file(toml_content)?;

        assert!(validate_package_toml(&file.path()).is_ok());
        insta::with_settings!({sort_maps => true}, {
                insta::assert_toml_snapshot!(project);
        });

        file.close()?;
        Ok(())
    }

    #[test]
    fn event_type_package_is_parsed_and_passes_validation() -> Result<()> {
        let toml_content = br#"
            [package]
            name = "my-cool-condition"
            description = "description"
            version = "1.0.0"
            license = "Apache-2.0"
            [content]
            type = "event"
            [event]
            action = "ping 1.3.3.7"
            assets = [
            ["src/configs/my-cool-config1.yml", "/var/opt/my-cool-service1", "744"],
            ["src/configs/my-cool-config2.yml", "/var/opt/my-cool-service2", "777"],
            ["src/configs/my-cool-config3.yml", "/var/opt/my-cool-service3"],
            ]
            "#;
        let (file, project) = create_temp_file(toml_content)?;

        assert!(validate_package_toml(&file.path()).is_ok());
        insta::with_settings!({sort_maps => true}, {
                insta::assert_toml_snapshot!(project);
        });

        file.close()?;
        Ok(())
    }

    #[test]
    fn negative_result_on_content_type_not_matching_content() -> Result<()> {
        let toml_content = br#"
            [package]
            name = "my-cool-condition"
            description = "description"
            version = "1.0.0"
            license = "Apache-2.0"
            [content]
            type = "feature"
            [condition]
            command = "executable/path.sh"
            interval = 30
            "#;
        let (file, _) = create_temp_file(toml_content)?;

        assert!(validate_package_toml(&file.path()).is_err());
        file.close()?;
        Ok(())
    }

    #[test]
    fn negative_result_on_multiple_contents() -> Result<()> {
        let toml_content = br#"
            [package]
            name = "my-cool-condition"
            description = "description"
            version = "1.0.0"
            license = "Apache-2.0"
            [content]
            type = "feature"
            [feature]
            type = "configuration"
            action = "ping 8.8.8.8"
            assets = [
            ["src/configs/my-cool-config1.yml", "/var/opt/my-cool-service1", "744"],
            ["src/configs/my-cool-config2.yml", "/var/opt/my-cool-service2", "777"],
            ["src/configs/my-cool-config3.yml", "/var/opt/my-cool-service3"],
            ]
            [condition]
            command = "executable/path.sh"
            interval = 30
            "#;
        let (file, _) = create_temp_file(toml_content)?;

        assert!(validate_package_toml(&file.path()).is_err());
        file.close()?;
        Ok(())
    }
}<|MERGE_RESOLUTION|>--- conflicted
+++ resolved
@@ -115,16 +115,8 @@
     let mut contents = String::new();
     file.read_to_string(&mut contents)?;
 
-<<<<<<< HEAD
-    let deserialized_toml: Project = toml::from_str(contents.as_str())?;
-    validate_name(deserialized_toml.package.name)?;
-    validate_version(deserialized_toml.package.version)?;
-    validate_vm_accounts(deserialized_toml.virtual_machine)?;
-    validate_license(deserialized_toml.package.license)?;
-=======
     let mut deserialized_toml: Project = toml::from_str(&contents)?;
     deserialized_toml.validate()?;
->>>>>>> 570b9ced
     Ok(())
 }
 
