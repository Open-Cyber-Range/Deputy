--- conflicted
+++ resolved
@@ -1,14 +1,3 @@
-<<<<<<< HEAD
-mod validation;
-
-#[cfg(test)]
-mod tests {
-    #[test]
-    fn it_works() {
-        let result = 2 + 2;
-        assert_eq!(result, 4);
-    }
-=======
 use serde::{Deserialize, Serialize};
 
 pub mod repository;
@@ -18,5 +7,4 @@
     name: String,
     version: String,
     checksum: String,
->>>>>>> 12275afd
 }