--- conflicted
+++ resolved
@@ -1,11 +1,6 @@
 use crate::project::Project;
 use crate::repository::{find_metadata_by_package_name, update_index_repository};
-<<<<<<< HEAD
-use crate::validation::get_sha256_checksum_from_file;
-use anyhow::{Ok, Result};
-=======
 use anyhow::{anyhow, Ok, Result};
->>>>>>> 2b1750da
 use git2::Repository;
 use semver::Version;
 use serde::{Deserialize, Serialize};
@@ -98,20 +93,17 @@
         }
         Ok(())
     }
-    pub fn parse_metadata(
-        toml_path: PathBuf,
-        archive_path: &Path,
-    ) -> Result<PackageMetadata> {
+    pub fn parse_metadata(toml_path: PathBuf, archive_path: &Path) -> Result<PackageMetadata> {
         let mut file = File::open(&toml_path)?;
         let mut contents = String::new();
         file.read_to_string(&mut contents)?;
 
         let deserialized_toml: Project = toml::from_str(&*contents)?;
-
+        let file = File::open(&archive_path)?;
         let metadata = PackageMetadata {
             name: deserialized_toml.package.name,
             version: deserialized_toml.package.version,
-            checksum: get_sha256_checksum_from_file(archive_path)?,
+            checksum: PackageFile(file).calculate_checksum()?,
         };
         Ok(metadata)
     }
