[package]
name = "deputy"
description = "Deputy CLI tool to interact with deputy packages"
version = "0.1.0"
edition = "2021"

[package.metadata.deb]
name = "deputy"
maintainer = "Kaarel Allemann <kaarel.allemann@c14.ee>"
copyright = "2022, CR14 <info@cr14.ee>"
license-file = ["../LICENSE", "4"]
extended-description = """\
Deputy CLI tool to interact with deputy packages."""
section = "utility"
priority = "optional"
assets = [
  [
    "target/release/deputy",
    "/var/opt/deputy/bin/",
    "755",
  ],
  [
    "assets/deputy",
    "/usr/bin/",
    "755",
  ],
]

[dependencies]
<<<<<<< HEAD
=======
actix = "0.13"
actix-test = "0.0"
>>>>>>> 2c77eb6a
actix-web = "4"
actix-rt = "2"
anyhow = "1"
awc = "3"
bytes = "1"
byte-unit = "4"
clap = { version = "3", features = ["derive"] }
colored = "2"
deputy-library = { path = "../deputy-library" }
deputy-package-server = { path = "../deputy-package-server" }
git2 = "0.14"
<<<<<<< HEAD
futures = "0.3"
=======
indicatif = "0.16"
>>>>>>> 2c77eb6a
lazy_static = "1"
log = "0.4"
serde = { version = "1", features = ["derive"] }
tempfile = "3"
tokio = { version = "1", features = ["fs"], default-features = false }
toml = "0.5"
url = "2"

[dev-dependencies]
actix-test = "0.0"
assert_cmd = "2.0"
bollard = "0.12"
deputy-library = { path = "../deputy-library", features = ["test"] }
futures = "0.3"
insta = "1"
predicates = "2.1"
rand = "0.8"
tempfile = "3"
tokio = { version = "1", features = ["fs", "time"], default-features = false }<|MERGE_RESOLUTION|>--- conflicted
+++ resolved
@@ -27,11 +27,7 @@
 ]
 
 [dependencies]
-<<<<<<< HEAD
-=======
 actix = "0.13"
-actix-test = "0.0"
->>>>>>> 2c77eb6a
 actix-web = "4"
 actix-rt = "2"
 anyhow = "1"
@@ -43,11 +39,8 @@
 deputy-library = { path = "../deputy-library" }
 deputy-package-server = { path = "../deputy-package-server" }
 git2 = "0.14"
-<<<<<<< HEAD
 futures = "0.3"
-=======
 indicatif = "0.16"
->>>>>>> 2c77eb6a
 lazy_static = "1"
 log = "0.4"
 serde = { version = "1", features = ["derive"] }
