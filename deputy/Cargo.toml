--- conflicted
+++ resolved
@@ -1,11 +1,7 @@
 [package]
 name = "deputy"
 description = "Deputy CLI tool to interact with deputy packages"
-<<<<<<< HEAD
-version = "2.4.3"
-=======
 version = "3.0.0"
->>>>>>> 3f60aae6
 edition = "2021"
 
 [package.metadata.deb]
@@ -32,11 +28,7 @@
 
 [dependencies]
 actix = "0.13"
-<<<<<<< HEAD
-actix-web = {version = "4", features = ["openssl"] }
-=======
 actix-web = { version = "4", features = ["rustls"] }
->>>>>>> 3f60aae6
 actix-rt = "2"
 anyhow = "1"
 awc = "3"
