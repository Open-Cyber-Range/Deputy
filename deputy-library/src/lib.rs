--- conflicted
+++ resolved
@@ -2,20 +2,9 @@
 #[macro_use]
 extern crate lazy_static;
 
-<<<<<<< HEAD
+mod constants;
 pub mod package;
 pub mod repository;
 #[cfg(feature = "test")]
 pub mod test;
-=======
-mod constants;
-pub mod repository;
-pub mod validation;
-
-#[derive(PartialEq, Debug, Serialize, Deserialize)]
-pub struct PackageMetadata {
-    name: String,
-    version: String,
-    checksum: String,
-}
->>>>>>> 9846cc29
+pub mod validation;