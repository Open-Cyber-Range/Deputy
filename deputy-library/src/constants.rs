use fancy_regex::Regex;
use lazy_static::lazy_static;
use parse_duration::parse;
use std::time::Duration;

pub const LOCKFILE_TIMEOUT: &str = "5 minutes";
pub const LOCKFILE_SLEEP: &str = "250 milliseconds";

lazy_static! {
    pub static ref VALID_NAME: Regex = Regex::new(r#"^[a-zA-Z0-9_-]+$"#).unwrap();
    static ref LOCKFILE_TIMEOUT_DURATION: Duration =
        parse(LOCKFILE_TIMEOUT).expect("Error parsing lockfile timeout duration");
    pub static ref LOCKFILE_SLEEP_DURATION: Duration =
        parse(LOCKFILE_SLEEP).expect("Error parsing lockfile sleep duration");
    pub static ref LOCKFILE_TRIES: u64 =
        { LOCKFILE_TIMEOUT_DURATION.as_millis() / LOCKFILE_SLEEP_DURATION.as_millis() } as u64;
}

pub const SHA256_LENGTH: usize = 64;
pub const COMPERSSION_CHUNK_SIZE: usize = 131_072;

pub const INDEX_REPOSITORY_BRANCH: &str = "master";
pub const INDEX_REPOSITORY_REMOTE: &str = "origin";

<<<<<<< HEAD
pub const PAYLOAD_CHUNK_SIZE: u64 = 8192;
=======
pub const CONFIGURATION_FOLDER_PATH_ENV_KEY: &str = "DEPUTY_CONFIG_FOLDER";

pub const LOCKFILE: &str = "deputy.lock";
>>>>>>> bc0aa8a5
<|MERGE_RESOLUTION|>--- conflicted
+++ resolved
@@ -18,14 +18,8 @@
 
 pub const SHA256_LENGTH: usize = 64;
 pub const COMPERSSION_CHUNK_SIZE: usize = 131_072;
-
+pub const PAYLOAD_CHUNK_SIZE: u64 = 8192;
 pub const INDEX_REPOSITORY_BRANCH: &str = "master";
 pub const INDEX_REPOSITORY_REMOTE: &str = "origin";
-
-<<<<<<< HEAD
-pub const PAYLOAD_CHUNK_SIZE: u64 = 8192;
-=======
 pub const CONFIGURATION_FOLDER_PATH_ENV_KEY: &str = "DEPUTY_CONFIG_FOLDER";
-
-pub const LOCKFILE: &str = "deputy.lock";
->>>>>>> bc0aa8a5
+pub const LOCKFILE: &str = "deputy.lock";