use crate::constants::{
    fetching::{DEFAULT_PACKAGE_VERSION_REQUIREMENT, DEFAULT_SAVE_PATH},
    DEFAULT_REGISTRY_NAME,
};
use clap::{ArgEnum, Args};

#[derive(ArgEnum, Clone, Debug)]
pub enum UnpackLevel {
    Raw,
    Uncompressed,
    Regular,
}

#[derive(Debug, Args)]
pub struct FetchOptions {
    pub package_name: String,
    #[clap(arg_enum, short, long, default_value_t = UnpackLevel::Regular)]
<<<<<<< HEAD
    pub unpack_level: UnpackLevel,
    #[clap(short, long, default_value = DEFAULT_PACKAGE_VERSION_REQUIREMENT, help = "Version of the package to fetch")]
    pub version_requirement: String,
    #[clap(short, long, default_value = DEFAULT_SAVE_PATH, help = "Save path for the package")]
    pub save_path: String,
    #[clap(
        short,
        long,
        default_value = DEFAULT_REGISTRY_NAME,
        help = "Registry to use for package fetching"
    )]
    pub registry_name: String,
}

#[derive(Debug, Args)]
pub struct ChecksumOptions {
    pub package_name: String,
    #[clap(short, long, default_value = DEFAULT_PACKAGE_VERSION_REQUIREMENT, help = "Version of the package to fetch")]
    pub version_requirement: String,
    #[clap(
        short,
        long,
        default_value = DEFAULT_REGISTRY_NAME,
        help = "Registry to use for package fetching"
    )]
    pub registry_name: String,
=======
    unpack_level: UnpackLevel,
    #[clap(short, long, help = "Version of the package to fetch")]
    version: Option<String>,
    #[clap(short, long, help = "Download path for the package")]
    download_path: Option<String>,
    #[clap(short, long, help = "Registry to use for package fetching")]
    registry_name: Option<String>,
}

#[derive(Debug, Args)]
pub struct PublishOptions {
    #[clap(short, long, default_value_t = 60, help = "Timeout before publish fails")]
    pub(crate) timeout: u64,
    #[clap(short, long, default_value_t = 0, help = "Compression rate before upload")]
    pub(crate) compression: u32,
>>>>>>> 2c77eb6a
}<|MERGE_RESOLUTION|>--- conflicted
+++ resolved
@@ -15,7 +15,6 @@
 pub struct FetchOptions {
     pub package_name: String,
     #[clap(arg_enum, short, long, default_value_t = UnpackLevel::Regular)]
-<<<<<<< HEAD
     pub unpack_level: UnpackLevel,
     #[clap(short, long, default_value = DEFAULT_PACKAGE_VERSION_REQUIREMENT, help = "Version of the package to fetch")]
     pub version_requirement: String,
@@ -42,14 +41,6 @@
         help = "Registry to use for package fetching"
     )]
     pub registry_name: String,
-=======
-    unpack_level: UnpackLevel,
-    #[clap(short, long, help = "Version of the package to fetch")]
-    version: Option<String>,
-    #[clap(short, long, help = "Download path for the package")]
-    download_path: Option<String>,
-    #[clap(short, long, help = "Registry to use for package fetching")]
-    registry_name: Option<String>,
 }
 
 #[derive(Debug, Args)]
@@ -58,5 +49,4 @@
     pub(crate) timeout: u64,
     #[clap(short, long, default_value_t = 0, help = "Compression rate before upload")]
     pub(crate) compression: u32,
->>>>>>> 2c77eb6a
 }